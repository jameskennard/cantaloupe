--- conflicted
+++ resolved
@@ -25,8 +25,8 @@
             "https.key_store_type";
     public static final String HTTPS_PORT_CONFIG_KEY = "https.port";
 
-<<<<<<< HEAD
-    private Component component;
+    private static final int IDLE_TIMEOUT = 30000;
+
     private boolean httpEnabled;
     private int httpPort;
     private boolean httpsEnabled;
@@ -35,6 +35,7 @@
     private String httpsKeyStorePath;
     private String httpsKeyStoreType;
     private int httpsPort;
+    private Server server;
 
     /**
      * Initializes the instance with defaults from the application
@@ -123,40 +124,6 @@
 
     public void start() throws Exception {
         stop();
-        component = new Component();
-
-        // Initialize the HTTP server
-        if (isHttpEnabled()) {
-            final Server server = component.getServers().
-                    add(Protocol.HTTP, getHttpPort());
-            server.getContext().getParameters().
-                    add("useForwardedForHeader", "true");
-        }
-        // Initialize the HTTPS server
-        if (isHttpsEnabled()) {
-            final Server server = component.getServers().
-                    add(Protocol.HTTPS, getHttpsPort());
-            server.getContext().getParameters().
-                    add("useForwardedForHeader", "true");
-            Series<Parameter> parameters = server.getContext().getParameters();
-            parameters.add("sslContextFactory",
-                    "org.restlet.engine.ssl.DefaultSslContextFactory");
-            parameters.add("keyStorePath", getHttpsKeyStorePath());
-            parameters.add("keyStorePassword", getHttpsKeyStorePassword());
-            parameters.add("keyPassword", getHttpsKeyPassword());
-            parameters.add("keyStoreType", getHttpsKeyStoreType());
-            parameters.add("keyManagerAlgorithm",
-                    KeyManagerFactory.getDefaultAlgorithm());
-=======
-    private static final int IDLE_TIMEOUT = 30000;
-
-    private Server server;
-
-    public void start() throws Exception {
-        stop();
-
-        final Configuration config = Application.getConfiguration();
-
         server = new Server();
 
         ServletContextHandler context = new ServletContextHandler(
@@ -168,32 +135,28 @@
         context.addServlet(EntryServlet.class, "/*");
         server.setHandler(context);
 
-        // set up HTTP server
-        if (config.getBoolean(HTTP_ENABLED_CONFIG_KEY, true)) {
+        // Initialize the HTTP server
+        if (isHttpEnabled()) {
             ServerConnector connector = new ServerConnector(server);
             connector.setHost("localhost");
-            connector.setPort(config.getInt(HTTP_PORT_CONFIG_KEY));
+            connector.setPort(getHttpPort());
             connector.setIdleTimeout(IDLE_TIMEOUT);
             server.addConnector(connector);
         }
-        // set up HTTPS server
-        if (config.getBoolean(HTTPS_ENABLED_CONFIG_KEY, false)) {
+        // Initialize the HTTPS server
+        if (isHttpsEnabled()) {
             HttpConfiguration httpsConfig = new HttpConfiguration();
             httpsConfig.addCustomizer(new SecureRequestCustomizer());
             SslContextFactory sslContextFactory = new SslContextFactory();
 
-            sslContextFactory.setKeyStorePath(
-                    config.getString(HTTPS_KEY_STORE_PATH_CONFIG_KEY));
-            sslContextFactory.setKeyStorePassword(
-                    config.getString(HTTPS_KEY_STORE_PASSWORD_CONFIG_KEY));
-            sslContextFactory.setKeyManagerPassword(
-                    config.getString(HTTPS_KEY_PASSWORD_CONFIG_KEY));
+            sslContextFactory.setKeyStorePath(getHttpsKeyStorePath());
+            sslContextFactory.setKeyStorePassword(getHttpsKeyStorePassword());
+            sslContextFactory.setKeyManagerPassword(getHttpsKeyPassword());
             ServerConnector sslConnector = new ServerConnector(server,
                     new SslConnectionFactory(sslContextFactory, "HTTP/1.1"),
                     new HttpConnectionFactory(httpsConfig));
-            sslConnector.setPort(config.getInt(HTTPS_PORT_CONFIG_KEY));
+            sslConnector.setPort(getHttpsPort());
             server.addConnector(sslConnector);
->>>>>>> 001e99cd
         }
 
         server.start();
