package edu.illinois.library.cantaloupe.resource;

import edu.illinois.library.cantaloupe.Application;
import edu.illinois.library.cantaloupe.cache.CacheException;
import edu.illinois.library.cantaloupe.cache.CacheFactory;
import edu.illinois.library.cantaloupe.cache.DerivativeCache;
import edu.illinois.library.cantaloupe.config.Configuration;
import edu.illinois.library.cantaloupe.image.MetadataCopy;
import edu.illinois.library.cantaloupe.image.icc.IccProfileService;
import edu.illinois.library.cantaloupe.image.redaction.Redaction;
import edu.illinois.library.cantaloupe.image.redaction.RedactionService;
import edu.illinois.library.cantaloupe.processor.ImageInfo;
import edu.illinois.library.cantaloupe.image.Format;
import edu.illinois.library.cantaloupe.image.Identifier;
import edu.illinois.library.cantaloupe.image.OperationList;
import edu.illinois.library.cantaloupe.image.watermark.WatermarkService;
import edu.illinois.library.cantaloupe.processor.Processor;
import edu.illinois.library.cantaloupe.processor.ProcessorException;
import edu.illinois.library.cantaloupe.script.DelegateScriptDisabledException;
import edu.illinois.library.cantaloupe.script.ScriptEngine;
import edu.illinois.library.cantaloupe.script.ScriptEngineFactory;
import org.apache.commons.lang3.StringUtils;
import org.restlet.Request;
import org.restlet.data.CacheDirective;
import org.restlet.data.Disposition;
import org.restlet.data.Header;
import org.restlet.data.Protocol;
import org.restlet.data.Reference;
import org.restlet.resource.ResourceException;
import org.restlet.resource.ServerResource;
import org.restlet.util.Series;
import org.slf4j.Logger;
import org.slf4j.LoggerFactory;

import javax.script.ScriptException;
import java.awt.Dimension;
import java.io.IOException;
import java.util.ArrayList;
import java.util.HashMap;
import java.util.List;
import java.util.Map;
import java.util.NoSuchElementException;

public abstract class AbstractResource extends ServerResource {

    private static Logger logger = LoggerFactory.
            getLogger(AbstractResource.class);

    public static final String BASE_URI_CONFIG_KEY = "base_uri";
    public static final String CLIENT_CACHE_ENABLED_CONFIG_KEY =
            "cache.client.enabled";
    public static final String CLIENT_CACHE_MAX_AGE_CONFIG_KEY =
            "cache.client.max_age";
    public static final String CLIENT_CACHE_MUST_REVALIDATE_CONFIG_KEY =
            "cache.client.must_revalidate";
    public static final String CLIENT_CACHE_NO_CACHE_CONFIG_KEY =
            "cache.client.no_cache";
    public static final String CLIENT_CACHE_NO_STORE_CONFIG_KEY =
            "cache.client.no_store";
    public static final String CLIENT_CACHE_NO_TRANSFORM_CONFIG_KEY =
            "cache.client.no_transform";
    public static final String CLIENT_CACHE_PRIVATE_CONFIG_KEY =
            "cache.client.private";
    public static final String CLIENT_CACHE_PROXY_REVALIDATE_CONFIG_KEY =
            "cache.client.proxy_revalidate";
    public static final String CLIENT_CACHE_PUBLIC_CONFIG_KEY =
            "cache.client.public";
    public static final String CLIENT_CACHE_SHARED_MAX_AGE_CONFIG_KEY =
            "cache.client.shared_max_age";
    public static final String CONTENT_DISPOSITION_CONFIG_KEY =
            "endpoint.iiif.content_disposition";
    public static final String MAX_PIXELS_CONFIG_KEY = "max_pixels";
    public static final String PRESERVE_METADATA_CONFIG_KEY =
            "metadata.preserve";
    public static final String PURGE_MISSING_CONFIG_KEY =
            "cache.server.purge_missing";
    public static final String RESOLVE_FIRST_CONFIG_KEY =
            "cache.server.resolve_first";
    public static final String SLASH_SUBSTITUTE_CONFIG_KEY =
            "slash_substitute";

    /**
     * @return Map of template variables common to most or all views, such as
     * variables that appear in a common header.
     */
    public static Map<String, Object> getCommonTemplateVars(Request request) {
        Map<String,Object> vars = new HashMap<>();
        vars.put("version", Application.getVersion());
        vars.put("baseUri", getPublicRootRef(request).toString());
        return vars;
    }

    /**
     * @param request
     * @return A root reference usable in public, respecting the
     * <code>base_uri</code> option in the application configuration.
     */
    public static Reference getPublicRootRef(final Request request) {
        Reference rootRef = new Reference(request.getRootRef());

        final String baseUri = Configuration.getInstance().
                getString(BASE_URI_CONFIG_KEY);
        if (baseUri != null && baseUri.length() > 0) {
            final Reference baseRef = new Reference(baseUri);
            rootRef.setScheme(baseRef.getScheme());
            rootRef.setHostDomain(baseRef.getHostDomain());
            // if the "port" is a local socket, Reference will serialize it as
            // -1.
            if (baseRef.getHostPort() == -1) {
                rootRef.setHostPort(null);
            } else {
                rootRef.setHostPort(baseRef.getHostPort());
            }
            rootRef.setPath(StringUtils.stripEnd(baseRef.getPath(), "/"));
        } else {
            final Series<Header> headers = request.getHeaders();
            final String protocolStr = headers.getFirstValue("X-Forwarded-Proto",
                    true, "HTTP");
            final String hostStr = headers.getFirstValue("X-Forwarded-Host",
                    true, null);
            final String portStr = headers.getFirstValue("X-Forwarded-Port",
                    true, "80");
            final String pathStr = headers.getFirstValue("X-Forwarded-Path",
                    true, null);
            if (hostStr != null) {
                logger.debug("Assembling base URI from X-Forwarded headers. " +
                                "Proto: {}; Host: {}; Port: {}; Path: {}",
                        protocolStr, hostStr, portStr, pathStr);

                rootRef.setHostDomain(hostStr);
                rootRef.setPath(pathStr);

                final Protocol protocol = protocolStr.toUpperCase().equals("HTTPS") ?
                        Protocol.HTTPS : Protocol.HTTP;
                rootRef.setProtocol(protocol);

                Integer port = Integer.parseInt(portStr);
                if ((port == 80 && protocol.equals(Protocol.HTTP)) ||
                        (port == 443 && protocol.equals(Protocol.HTTPS))) {
                    port = null;
                }
                rootRef.setHostPort(port);
            }
        }
        return rootRef;
    }

    /**
     * @param identifier
     * @param outputFormat
     * @return A content disposition based on the setting of
     * {@link #CONTENT_DISPOSITION_CONFIG_KEY} in the application configuration.
     * If it is set to <code>attachment</code>, the disposition will have a
     * filename set to a reasonable value based on the given identifier and
     * output format.
     */
    public static Disposition getRepresentationDisposition(
            Identifier identifier, Format outputFormat) {
        Disposition disposition = new Disposition();
        switch (Configuration.getInstance().
                getString(CONTENT_DISPOSITION_CONFIG_KEY, "none")) {
            case "inline":
                disposition.setType(Disposition.TYPE_INLINE);
                break;
            case "attachment":
                disposition.setType(Disposition.TYPE_ATTACHMENT);
                disposition.setFilename(
                        identifier.toString().replaceAll(
                                ImageRepresentation.FILENAME_CHARACTERS, "_") +
                                "." + outputFormat.getPreferredExtension());
                break;
        }
        return disposition;
    }

    @Override
    protected void doInit() throws ResourceException {
        super.doInit();
        getResponse().getHeaders().add("X-Powered-By",
                "Cantaloupe/" + Application.getVersion());
    }

    /**
     * Most image-processing operations (crop, scale, etc.) are specified in
     * a client request to an endpoint. This method adds any operations that
     * endpoints have nothing to do with.
     *
     * @param opList Operation list to add the operations to.
     * @param fullSize Full size of the source image.
     */
    public void addNonEndpointOperations(final OperationList opList,
                                         final Dimension fullSize) {
        try {
            // Redactions
            if (RedactionService.isEnabled()) {
                List<Redaction> redactions = RedactionService.redactionsFor(
                        opList.getIdentifier(),
                        getRequest().getHeaders().getValuesMap(),
                        getCanonicalClientIpAddress(),
                        getRequest().getCookies().getValuesMap());
                for (Redaction redaction : redactions) {
                    opList.add(redaction);
                }
            } else {
<<<<<<< HEAD
                logger.debug("Redactions are disabled ({} = false); skipping.",
                        RedactionService.REDACTION_ENABLED_CONFIG_KEY);
=======
                logger.debug("addNonEndpointOperations(): redactions are " +
                        "disabled; skipping.");
>>>>>>> 0f47f395
            }

            // Watermark
            if (WatermarkService.isEnabled()) {
                opList.add(WatermarkService.newWatermark(
                        opList, fullSize, getReference().toUrl(),
                        getRequest().getHeaders().getValuesMap(),
                        getCanonicalClientIpAddress(),
                        getRequest().getCookies().getValuesMap()));
            } else {
<<<<<<< HEAD
                logger.debug("Watermarking is disabled ({} = false); skipping.",
                        WatermarkService.WATERMARK_ENABLED_CONFIG_KEY);
=======
                logger.debug("addNonEndpointOperations(): watermarking is " +
                        "disabled; skipping.");
>>>>>>> 0f47f395
            }

            // ICC profile
            if (IccProfileService.isEnabled()) {
                IccProfileService service = new IccProfileService();
                opList.add(service.getProfile(opList.getIdentifier(),
                        opList.getOutputFormat(),
                        getRequest().getHeaders().getValuesMap(),
                        getCanonicalClientIpAddress()));
            }

            // Metadata copies
            if (Configuration.getInstance().
                    getBoolean(PRESERVE_METADATA_CONFIG_KEY, false)) {
                opList.add(new MetadataCopy());
            }
        } catch (DelegateScriptDisabledException e) {
            // no problem
            logger.debug("addNonEndpointOperations(): delegate script is " +
                    "disabled; skipping.");
        } catch (Exception e) {
            logger.error(e.getMessage(), e);
        }
    }

    /**
     * Some web servers have issues dealing with encoded slashes (%2F) in URLs.
     * This method enables the use of an alternate string to represent a slash
     * via {@link #SLASH_SUBSTITUTE_CONFIG_KEY}.
     *
     * @param uriPathComponent Path component (a part of the path before,
     *                         after, or between slashes)
     * @return Path component with slashes decoded
     */
    protected final String decodeSlashes(final String uriPathComponent) {
        final String substitute = Configuration.getInstance().
                getString(SLASH_SUBSTITUTE_CONFIG_KEY, "");
        if (substitute.length() > 0) {
            return StringUtils.replace(uriPathComponent, substitute, "/");
        }
        return uriPathComponent;
    }

    protected final Identifier decodeSlashes(final Identifier identifier) {
        return new Identifier(decodeSlashes(identifier.toString()));
    }

    protected final List<CacheDirective> getCacheDirectives() {
        List<CacheDirective> directives = new ArrayList<>();
        try {
            final Configuration config = Configuration.getInstance();
            final boolean enabled = config.getBoolean(
                    CLIENT_CACHE_ENABLED_CONFIG_KEY, false);
            if (enabled) {
                final String maxAge = config.getString(
                        CLIENT_CACHE_MAX_AGE_CONFIG_KEY);
                if (maxAge != null && maxAge.length() > 0) {
                    directives.add(CacheDirective.maxAge(Integer.parseInt(maxAge)));
                }
                String sMaxAge = config.getString(
                        CLIENT_CACHE_SHARED_MAX_AGE_CONFIG_KEY);
                if (sMaxAge != null && sMaxAge.length() > 0) {
                    directives.add(CacheDirective.
                            sharedMaxAge(Integer.parseInt(sMaxAge)));
                }
                if (config.getBoolean(CLIENT_CACHE_PUBLIC_CONFIG_KEY, true)) {
                    directives.add(CacheDirective.publicInfo());
                } else if (config.getBoolean(CLIENT_CACHE_PRIVATE_CONFIG_KEY, false)) {
                    directives.add(CacheDirective.privateInfo());
                }
                if (config.getBoolean(CLIENT_CACHE_NO_CACHE_CONFIG_KEY, false)) {
                    directives.add(CacheDirective.noCache());
                }
                if (config.getBoolean(CLIENT_CACHE_NO_STORE_CONFIG_KEY, false)) {
                    directives.add(CacheDirective.noStore());
                }
                if (config.getBoolean(CLIENT_CACHE_MUST_REVALIDATE_CONFIG_KEY, false)) {
                    directives.add(CacheDirective.mustRevalidate());
                }
                if (config.getBoolean(CLIENT_CACHE_PROXY_REVALIDATE_CONFIG_KEY, false)) {
                    directives.add(CacheDirective.proxyMustRevalidate());
                }
                if (config.getBoolean(CLIENT_CACHE_NO_TRANSFORM_CONFIG_KEY, false)) {
                    directives.add(CacheDirective.noTransform());
                }
            }
        } catch (NoSuchElementException e) {
            logger.warn("Cache-Control headers are invalid: {}",
                    e.getMessage());
        }
        return directives;
    }

    /**
     * @return The client IP address, respecting the X-Forwarded-For header,
     * if present.
     */
    protected String getCanonicalClientIpAddress() {
        final List<String> forwardedIps = getRequest().getClientInfo().
                getForwardedAddresses();
        if (forwardedIps.size() > 0) {
            return forwardedIps.get(forwardedIps.size() - 1);
        }
        return getRequest().getClientInfo().getAddress();
    }

    protected ImageRepresentation getRepresentation(OperationList ops,
                                                    Format format,
                                                    Disposition disposition,
                                                    Processor proc)
            throws IOException, ProcessorException, CacheException {
        // Max allowed size is ignored when the processing is a no-op.
        final long maxAllowedSize = (ops.isNoOp(format)) ?
                0 : Configuration.getInstance().getLong(MAX_PIXELS_CONFIG_KEY, 0);

        final ImageInfo imageInfo = getOrReadInfo(ops.getIdentifier(), proc);
        final Dimension effectiveSize = ops.getResultingSize(imageInfo.getSize());
        if (maxAllowedSize > 0 &&
                effectiveSize.width * effectiveSize.height > maxAllowedSize) {
            throw new PayloadTooLargeException();
        }

        return new ImageRepresentation(imageInfo, proc, ops, disposition);
    }

    /**
     * Gets the image info corresponding to the given identifier, first by
     * checking the cache and then, if necessary, by reading it from the image
     * and caching the result.
     *
     * @param identifier
     * @param proc
     * @return
     * @throws Exception
     */
    protected final ImageInfo getOrReadInfo(final Identifier identifier,
                                            final Processor proc)
            throws ProcessorException, CacheException {
        ImageInfo info = null;
        DerivativeCache cache = CacheFactory.getDerivativeCache();
        if (cache != null) {
            long msec = System.currentTimeMillis();
            info = cache.getImageInfo(identifier);
            if (info != null) {
                logger.debug("Retrieved dimensions of {} from cache in {} msec",
                        identifier, System.currentTimeMillis() - msec);
            } else {
                info = readInfo(identifier, proc);
                cache.putImageInfo(identifier, info);
            }
        }
        if (info == null) {
            info = readInfo(identifier, proc);
        }
        return info;
    }

    /**
     * Invokes a delegate script method to determine whether the request is
     * authorized.
     *
     * @param opList
     * @param fullSize
     * @return
     * @throws IOException
     * @throws ScriptException
     */
    protected final boolean isAuthorized(final OperationList opList,
                                         final Dimension fullSize)
            throws IOException, ScriptException {
        final Map<String,Integer> fullSizeArg = new HashMap<>();
        fullSizeArg.put("width", fullSize.width);
        fullSizeArg.put("height", fullSize.height);

        final Dimension resultingSize = opList.getResultingSize(fullSize);
        final Map<String,Integer> resultingSizeArg = new HashMap<>();
        resultingSizeArg.put("width", resultingSize.width);
        resultingSizeArg.put("height", resultingSize.height);

        final Map opListMap = opList.toMap(fullSize);

        // delegate method parameters
        final Object args[] = new Object[9];
        args[0] = opList.getIdentifier().toString();        // identifier
        args[1] = fullSizeArg;                              // full_size
        args[2] = opListMap.get("operations");              // operations
        args[3] = resultingSizeArg;                         // resulting_size
        args[4] = opListMap.get("output_format");           // output_format
        args[5] = getReference().toString();                // request_uri
        args[6] = getRequest().getHeaders().getValuesMap(); // request_headers
        args[7] = getCanonicalClientIpAddress();            // client_ip
        args[8] = getRequest().getCookies().getValuesMap(); // cookies

        try {
            final ScriptEngine engine = ScriptEngineFactory.getScriptEngine();
            final String method = "authorized?";
            return (boolean) engine.invoke(method, args);
        } catch (DelegateScriptDisabledException e) {
            logger.debug("isAuthorized(): delegate script is disabled; allowing.");
            return true;
        }
    }

    /**
     * Reads the information of the source image.
     *
     * @param identifier
     * @param proc
     * @return
     * @throws ProcessorException
     */
    private ImageInfo readInfo(final Identifier identifier,
                               final Processor proc) throws ProcessorException {
        final long msec = System.currentTimeMillis();
        final ImageInfo info = proc.getImageInfo();
        logger.debug("Read info of {} in {} msec", identifier,
                System.currentTimeMillis() - msec);
        return info;
    }

}<|MERGE_RESOLUTION|>--- conflicted
+++ resolved
@@ -202,13 +202,8 @@
                     opList.add(redaction);
                 }
             } else {
-<<<<<<< HEAD
-                logger.debug("Redactions are disabled ({} = false); skipping.",
-                        RedactionService.REDACTION_ENABLED_CONFIG_KEY);
-=======
                 logger.debug("addNonEndpointOperations(): redactions are " +
                         "disabled; skipping.");
->>>>>>> 0f47f395
             }
 
             // Watermark
@@ -219,13 +214,8 @@
                         getCanonicalClientIpAddress(),
                         getRequest().getCookies().getValuesMap()));
             } else {
-<<<<<<< HEAD
-                logger.debug("Watermarking is disabled ({} = false); skipping.",
-                        WatermarkService.WATERMARK_ENABLED_CONFIG_KEY);
-=======
                 logger.debug("addNonEndpointOperations(): watermarking is " +
                         "disabled; skipping.");
->>>>>>> 0f47f395
             }
 
             // ICC profile
