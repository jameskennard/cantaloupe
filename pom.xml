--- conflicted
+++ resolved
@@ -130,19 +130,6 @@
     </repository>
   </repositories>
 
-<<<<<<< HEAD
-  <properties>
-    <cantaloupe.version>1.0-beta2</cantaloupe.version>
-    <project.build.sourceEncoding>UTF-8</project.build.sourceEncoding>
-    <project.reporting.outputEncoding>UTF-8</project.reporting.outputEncoding>
-    <imageio-ext.version>1.1.12</imageio-ext.version>
-    <jackson.version>2.6.0</jackson.version>
-    <restlet.version>2.3.4</restlet.version>
-    <geotools.version>13.2</geotools.version>
-  </properties>
-
-=======
->>>>>>> 4e9c573b
   <build>
     <plugins>
       <plugin>
